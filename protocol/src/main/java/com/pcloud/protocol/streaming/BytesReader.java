--- conflicted
+++ resolved
@@ -301,12 +301,8 @@
     public void skipValue() throws IOException {
 
         if (currentScope == SCOPE_NONE) {
-<<<<<<< HEAD
-            throw new IllegalStateException("Trying to skipValue, but currentScope is " + currentScope + ". You must call beginResponse() first.");
-=======
             throw new IllegalStateException("Trying to skipValue, but currentScope is " + currentScope +
                                                     ". You must call beginResponse() first.");
->>>>>>> dac23834
         }
 
         final int type = peekType();
@@ -437,18 +433,11 @@
             // Number, it may be a 1-8 byte long integer or an index for
             // number types with compression optimization
             return NUMBER;
-<<<<<<< HEAD
-        } else if ((type >= TYPE_STRING_START && type <= TYPE_STRING_END)
-                || (type >= TYPE_STRING_REUSED_START && type <= TYPE_STRING_REUSED_END)
-                || (type >= TYPE_STRING_COMPRESSED_START && type <= TYPE_STRING_COMPRESSED_REUSED_END)) {
-            // String
-=======
         } else if ((type >= TYPE_STRING_START && type <= TYPE_STRING_END) ||
                            (type >= TYPE_STRING_REUSED_START && type <= TYPE_STRING_REUSED_END) ||
                            (type >= TYPE_STRING_COMPRESSED_START && type <= TYPE_STRING_COMPRESSED_REUSED_END)) {
             // Number, it may be a 1-8 byte long integer or an index for
             // number types with compression optimization
->>>>>>> dac23834
             return STRING;
         } else if (type == TYPE_BEGIN_OBJECT) {
             // Object
