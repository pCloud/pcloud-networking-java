/*
 * Copyright (c) 2017 pCloud AG
 *
 * Licensed under the Apache License, Version 2.0 (the "License");
 * you may not use this file except in compliance with the License.
 * You may obtain a copy of the License at
 *
 *      http://www.apache.org/licenses/LICENSE-2.0
 *
 * Unless required by applicable law or agreed to in writing, software
 * distributed under the License is distributed on an "AS IS" BASIS,
 * WITHOUT WARRANTIES OR CONDITIONS OF ANY KIND, either express or implied.
 * See the License for the specific language governing permissions and
 * limitations under the License.
 */

package com.pcloud.networking;

import com.pcloud.Request;

import java.io.IOException;
import java.lang.annotation.Annotation;
import java.lang.reflect.Method;
import java.lang.reflect.ParameterizedType;
import java.lang.reflect.Type;

class CallWrappedApiMethod<T,R> extends ApiMethod<R> {

    static final ApiMethod.Factory FACTORY = new Factory();

    private String apiMethodName;
    private RequestAdapter requestAdapter;
    private ResponseAdapter<T> returnTypeAdapter;
    private CallAdapter callAdapter;

<<<<<<< HEAD
    private CallWrappedApiMethod(String apiMethodName, RequestAdapter requestAdapter, ResponseAdapter<T> returnTypeAdapter, CallAdapter callAdapter) {
=======
    private CallWrappedApiMethod(String apiMethodName,
                                 RequestAdapter requestAdapter,
                                 ResponseAdapter<T> returnTypeAdapter) {
>>>>>>> dac23834
        this.apiMethodName = apiMethodName;
        this.requestAdapter = requestAdapter;
        this.returnTypeAdapter = returnTypeAdapter;
        this.callAdapter = callAdapter;
    }

    @Override
    @SuppressWarnings("unchecked")
    public R invoke(ApiComposer apiComposer, Object[] args) throws IOException {
        Request.Builder builder = Request.create()
                .endpoint(apiComposer.endpointProvider().endpoint())
                .methodName(apiMethodName);
        requestAdapter.adapt(builder, args);
        com.pcloud.Call rawCall = apiComposer.apiClient().newCall(builder.build());

        return (R) callAdapter.adapt(new ApiClientCall(apiComposer, rawCall, returnTypeAdapter));
    }

    private static class Factory extends ApiMethod.Factory {

        @Override
<<<<<<< HEAD
        public ApiMethod<?> create(ApiComposer composer, Method method, Type[] argumentTypes, Annotation[][] argumentAnnotations) {
            String apiMethodName = parseMethodNameAnnotation(method);
            RequestAdapter requestAdapter = getRequestAdapter(composer, method, argumentTypes, argumentAnnotations);

            CallAdapter<?, ?> callAdapter = composer.loadCallAdapter(method);
            if(callAdapter == null) {
                return null;
=======
        public ApiMethod<?> create(ApiComposer composer,
                                   Method method, Type[] argumentTypes,
                                   Annotation[][] argumentAnnotations) {
            Type returnType = method.getGenericReturnType();
            Type rawType = Types.getRawType(method.getReturnType());
            if (rawType != Call.class) {
                return null;
            }

            if (!(returnType instanceof ParameterizedType)) {
                throw new IllegalStateException("Call return type must be parameterized" +
                        " like Call<Foo> or Call<? extends Foo>");
>>>>>>> dac23834
            }
            Type adapterResponseType = callAdapter.responseType();

            if (!isAllowedResponseType(adapterResponseType)) {
                return null;
            }

            ResponseAdapter<?> returnTypeAdapter = getResponseAdapter(composer, method, adapterResponseType);

            return new CallWrappedApiMethod<>(apiMethodName, requestAdapter, returnTypeAdapter, callAdapter);
        }
    }

}<|MERGE_RESOLUTION|>--- conflicted
+++ resolved
@@ -21,10 +21,9 @@
 import java.io.IOException;
 import java.lang.annotation.Annotation;
 import java.lang.reflect.Method;
-import java.lang.reflect.ParameterizedType;
 import java.lang.reflect.Type;
 
-class CallWrappedApiMethod<T,R> extends ApiMethod<R> {
+class CallWrappedApiMethod<T, R> extends ApiMethod<R> {
 
     static final ApiMethod.Factory FACTORY = new Factory();
 
@@ -33,13 +32,8 @@
     private ResponseAdapter<T> returnTypeAdapter;
     private CallAdapter callAdapter;
 
-<<<<<<< HEAD
-    private CallWrappedApiMethod(String apiMethodName, RequestAdapter requestAdapter, ResponseAdapter<T> returnTypeAdapter, CallAdapter callAdapter) {
-=======
-    private CallWrappedApiMethod(String apiMethodName,
-                                 RequestAdapter requestAdapter,
-                                 ResponseAdapter<T> returnTypeAdapter) {
->>>>>>> dac23834
+    private CallWrappedApiMethod(String apiMethodName, RequestAdapter requestAdapter,
+                                 ResponseAdapter<T> returnTypeAdapter, CallAdapter callAdapter) {
         this.apiMethodName = apiMethodName;
         this.requestAdapter = requestAdapter;
         this.returnTypeAdapter = returnTypeAdapter;
@@ -50,8 +44,8 @@
     @SuppressWarnings("unchecked")
     public R invoke(ApiComposer apiComposer, Object[] args) throws IOException {
         Request.Builder builder = Request.create()
-                .endpoint(apiComposer.endpointProvider().endpoint())
-                .methodName(apiMethodName);
+                                    .endpoint(apiComposer.endpointProvider().endpoint())
+                                    .methodName(apiMethodName);
         requestAdapter.adapt(builder, args);
         com.pcloud.Call rawCall = apiComposer.apiClient().newCall(builder.build());
 
@@ -61,28 +55,14 @@
     private static class Factory extends ApiMethod.Factory {
 
         @Override
-<<<<<<< HEAD
-        public ApiMethod<?> create(ApiComposer composer, Method method, Type[] argumentTypes, Annotation[][] argumentAnnotations) {
+        public ApiMethod<?> create(ApiComposer composer, Method method,
+                                   Type[] argumentTypes, Annotation[][] argumentAnnotations) {
             String apiMethodName = parseMethodNameAnnotation(method);
             RequestAdapter requestAdapter = getRequestAdapter(composer, method, argumentTypes, argumentAnnotations);
 
             CallAdapter<?, ?> callAdapter = composer.loadCallAdapter(method);
-            if(callAdapter == null) {
+            if (callAdapter == null) {
                 return null;
-=======
-        public ApiMethod<?> create(ApiComposer composer,
-                                   Method method, Type[] argumentTypes,
-                                   Annotation[][] argumentAnnotations) {
-            Type returnType = method.getGenericReturnType();
-            Type rawType = Types.getRawType(method.getReturnType());
-            if (rawType != Call.class) {
-                return null;
-            }
-
-            if (!(returnType instanceof ParameterizedType)) {
-                throw new IllegalStateException("Call return type must be parameterized" +
-                        " like Call<Foo> or Call<? extends Foo>");
->>>>>>> dac23834
             }
             Type adapterResponseType = callAdapter.responseType();
 
@@ -95,5 +75,4 @@
             return new CallWrappedApiMethod<>(apiMethodName, requestAdapter, returnTypeAdapter, callAdapter);
         }
     }
-
 }