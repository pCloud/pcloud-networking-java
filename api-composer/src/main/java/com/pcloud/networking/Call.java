/*
 * Copyright (c) 2017 pCloud AG
 *
 * Licensed under the Apache License, Version 2.0 (the "License");
 * you may not use this file except in compliance with the License.
 * You may obtain a copy of the License at
 *
 *      http://www.apache.org/licenses/LICENSE-2.0
 *
 * Unless required by applicable law or agreed to in writing, software
 * distributed under the License is distributed on an "AS IS" BASIS,
 * WITHOUT WARRANTIES OR CONDITIONS OF ANY KIND, either express or implied.
 * See the License for the specific language governing permissions and
 * limitations under the License.
 */

package com.pcloud.networking;

import java.io.IOException;
import java.util.concurrent.TimeUnit;
import java.util.concurrent.TimeoutException;

/**
 * An abstraction over a RPC call to pCloud's API servers.
 * <p>
 * A {@link Call} object resemebles a future request to execute a method having the following properties:
 * <ul>
 * <li>Allows for asynchronous execution by the {@link #enqueue(Callback)} method with a {@link Callback} object.</li>
 * <li>Allows for synchronous execution on the same thread by calling the {@link #execute()} method.</li>
 * <li>Can be executed only once, state can be checked via the {@link #isExecuted()} property.</li>
 * <li>Once created, a {@link Call} instance can be cloned via the {@link #clone()} method and executed again.</li>
<<<<<<< HEAD
 * <li>Executed calls can be cancelled via the {@link #cancel()} method.
 * It is safe to call {@link #cancel()} multiple times.</li>
 * <li>Running calls that are being cancelled will result in an {@link IOException}
 * being thrown or reported via {@link Callback#onFailure(Call, IOException)}.</li>
=======
 * <li>Executed calls can be cancelled via the {@link #cancel()} method. It is safe to call {@link #cancel()} multiple times.</li>
 * <li>Running calls that are being cancelled will result in an {@link IOException} being thrown or reported via {@link Callback#onFailure(Call, IOException)}.</li>
>>>>>>> a3811a43
 * </ul>
 *
 * @param <T> the type of the returned result
 */
public interface Call<T> extends Cloneable {
    /**
     * Synchronously send the request and return its response.
     *
     * @return the result of the call
     * @throws IOException if a problem occurred talking to the server.
     */
    T execute() throws IOException;

    /**
     * Asynchronously send the request and notify {@code callback} of its response or if an error
     * occurred talking to the server, creating the request, or processing the response.
     *
     * @param callback a non-null object that will be notified when a result is available or an error occurs.
     * @throws IllegalArgumentException on a null {@code callback} argument.
     */
    void enqueue(Callback<T> callback);

    /**
     * Sends a request on another thread but blocks the calling thread until the operation is complete or an exception is thrown.
     *
     * @return The result of the network request
     * @throws IOException          on failed IO operations
     * @throws InterruptedException If the waiting thread is interrupted
     */
    T enqueueAndWait() throws IOException, InterruptedException;

    /**
     * Sends a request on another thread but blocks the calling thread for at most the amount of time specified in the arguments.
     * <p>
     * Note you are not guaranteed to receive the result after the specified time is up.
     * After the time is up you will receive the result of the request if available
     * or a {@linkplain TimeoutException} if the request is not yet completed.
     *
     * @param timeout  The maximum amount of time before an attempt to gather the result of the request.
     * @param timeUnit The units in which you specified the time argument.
     * @return The result of the request if available
     * @throws IOException          on failed IO operations
     * @throws InterruptedException if the waiting thread is interrupted
     * @throws TimeoutException     if the time is up and the request is not yet completed
     */
    T enqueueAndWait(long timeout, TimeUnit timeUnit) throws IOException, InterruptedException, TimeoutException;

    /**
     * Returns true if this call has been either {@linkplain #execute() executed} or {@linkplain
     * #enqueue(Callback) enqueued}. It is an error to execute or enqueue a call more than once.
     *
     * @return {@code true} if this call has been executed, {@code false} otherwise
     */
    boolean isExecuted();

    /**
     * Cancel this call. An attempt will be made to cancel in-flight calls, and if the call has not
     * yet been executed it never will be.
     */
    void cancel();

    /**
     * @return {@code true} if this call has been cancelled, {@code false} otherwise
     */
    boolean isCanceled();

    /**
     * @return a new, identical call to this one which can be enqueued or executed again.
     */
    Call<T> clone();
}<|MERGE_RESOLUTION|>--- conflicted
+++ resolved
@@ -29,15 +29,10 @@
  * <li>Allows for synchronous execution on the same thread by calling the {@link #execute()} method.</li>
  * <li>Can be executed only once, state can be checked via the {@link #isExecuted()} property.</li>
  * <li>Once created, a {@link Call} instance can be cloned via the {@link #clone()} method and executed again.</li>
-<<<<<<< HEAD
  * <li>Executed calls can be cancelled via the {@link #cancel()} method.
  * It is safe to call {@link #cancel()} multiple times.</li>
  * <li>Running calls that are being cancelled will result in an {@link IOException}
  * being thrown or reported via {@link Callback#onFailure(Call, IOException)}.</li>
-=======
- * <li>Executed calls can be cancelled via the {@link #cancel()} method. It is safe to call {@link #cancel()} multiple times.</li>
- * <li>Running calls that are being cancelled will result in an {@link IOException} being thrown or reported via {@link Callback#onFailure(Call, IOException)}.</li>
->>>>>>> a3811a43
  * </ul>
  *
  * @param <T> the type of the returned result
@@ -61,7 +56,8 @@
     void enqueue(Callback<T> callback);
 
     /**
-     * Sends a request on another thread but blocks the calling thread until the operation is complete or an exception is thrown.
+     * Sends a request on another thread but blocks the calling thread
+     * until the operation is complete or an exception is thrown.
      *
      * @return The result of the network request
      * @throws IOException          on failed IO operations
@@ -70,7 +66,8 @@
     T enqueueAndWait() throws IOException, InterruptedException;
 
     /**
-     * Sends a request on another thread but blocks the calling thread for at most the amount of time specified in the arguments.
+     * Sends a request on another thread but blocks the calling thread for
+     * at most the amount of time specified in the arguments.
      * <p>
      * Note you are not guaranteed to receive the result after the specified time is up.
      * After the time is up you will receive the result of the request if available
