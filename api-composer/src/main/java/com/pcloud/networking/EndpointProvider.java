/*
 * Copyright (c) 2017 pCloud AG
 *
 * Licensed under the Apache License, Version 2.0 (the "License");
 * you may not use this file except in compliance with the License.
 * You may obtain a copy of the License at
 *
 *      http://www.apache.org/licenses/LICENSE-2.0
 *
 * Unless required by applicable law or agreed to in writing, software
 * distributed under the License is distributed on an "AS IS" BASIS,
 * WITHOUT WARRANTIES OR CONDITIONS OF ANY KIND, either express or implied.
 * See the License for the specific language governing permissions and
 * limitations under the License.
 */

package com.pcloud.networking;

import com.pcloud.Endpoint;

import java.io.IOException;

/**
 * A contract for a provider object able to provide an {@linkplain Endpoint}
 *
 * @see Endpoint
 */
public interface EndpointProvider {
<<<<<<< HEAD

    EndpointProvider DEFAULT = new EndpointProvider() {
        @Override
        public Endpoint endpoint() {
            return Endpoint.DEFAULT;
        }

        @Override
        public void endpointConnectionError(Endpoint endpoint, IOException error) {
=======
    /**
     * Provides a default {@linkplain Endpoint}
     *
     * @see Endpoint#DEFAULT
     */
    EndpointProvider DEFAULT = new
            EndpointProvider() {
                @Override
                public Endpoint endpoint() {
                    return Endpoint.DEFAULT;
                }

                @Override
                public void endpointConnectionError(Endpoint endpoint, IOException error) {
>>>>>>> a3811a43

        }
    };

    /**
     * Provides a custom {@linkplain Endpoint}
     *
     * @return The {@linkplain Endpoint} you'd like this provider to provide
     */
    Endpoint endpoint();

<<<<<<< HEAD
=======
    /**
     * Called when an exception is thrown on the current {@linkplain Endpoint}
     * <p>
     * You should switch to the {@linkplain #DEFAULT} here
     *
     * @param endpoint The {@linkplain Endpoint} that has an exception
     * @param error    The exception that was thrown on the {@linkplain Endpoint}
     */
>>>>>>> a3811a43
    void endpointConnectionError(Endpoint endpoint, IOException error);
}<|MERGE_RESOLUTION|>--- conflicted
+++ resolved
@@ -26,8 +26,12 @@
  * @see Endpoint
  */
 public interface EndpointProvider {
-<<<<<<< HEAD
 
+    /**
+     * Provides a default {@linkplain Endpoint}
+     *
+     * @see Endpoint#DEFAULT
+     */
     EndpointProvider DEFAULT = new EndpointProvider() {
         @Override
         public Endpoint endpoint() {
@@ -36,23 +40,6 @@
 
         @Override
         public void endpointConnectionError(Endpoint endpoint, IOException error) {
-=======
-    /**
-     * Provides a default {@linkplain Endpoint}
-     *
-     * @see Endpoint#DEFAULT
-     */
-    EndpointProvider DEFAULT = new
-            EndpointProvider() {
-                @Override
-                public Endpoint endpoint() {
-                    return Endpoint.DEFAULT;
-                }
-
-                @Override
-                public void endpointConnectionError(Endpoint endpoint, IOException error) {
->>>>>>> a3811a43
-
         }
     };
 
@@ -63,8 +50,6 @@
      */
     Endpoint endpoint();
 
-<<<<<<< HEAD
-=======
     /**
      * Called when an exception is thrown on the current {@linkplain Endpoint}
      * <p>
@@ -73,6 +58,6 @@
      * @param endpoint The {@linkplain Endpoint} that has an exception
      * @param error    The exception that was thrown on the {@linkplain Endpoint}
      */
->>>>>>> a3811a43
+
     void endpointConnectionError(Endpoint endpoint, IOException error);
 }