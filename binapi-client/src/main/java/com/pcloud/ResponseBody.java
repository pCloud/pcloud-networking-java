/*
 * Copyright (c) 2017 pCloud AG
 *
 * Licensed under the Apache License, Version 2.0 (the "License");
 * you may not use this file except in compliance with the License.
 * You may obtain a copy of the License at
 *
 *     http://www.apache.org/licenses/LICENSE-2.0
 *
 * Unless required by applicable law or agreed to in writing, software
 * distributed under the License is distributed on an "AS IS" BASIS,
 * WITHOUT WARRANTIES OR CONDITIONS OF ANY KIND, either express or implied.
 * See the License for the specific language governing permissions and
 * limitations under the License.
 */

package com.pcloud;

import com.pcloud.protocol.ValueReader;
import com.pcloud.protocol.streaming.ProtocolReader;

import java.io.Closeable;
import java.io.IOException;
import java.util.Map;

/**
 * An interface for the response body of a network call
 *
 * @see Response
 * @see ResponseData
 * @see ProtocolReader
 */
@SuppressWarnings({"WeakerAccess", "unused"})
public abstract class ResponseBody implements Closeable {
<<<<<<< HEAD

    public abstract ProtocolReader reader();

=======
    /**
     * Returns the {@linkplain ProtocolReader} which is able to read this {@linkplain ResponseBody}
     *
     * @return A reference to the {@linkplain ProtocolReader} which is able to read the {@linkplain RequestBody}
     */
    public abstract ProtocolReader reader();

    /**
     * Reads the data from the {@linkplain RequestBody} and constructs a {@linkplain Map} with all the data
     *
     * @return A {@linkplain Map} with all the data from this {@linkplain ResponseBody}
     * @throws IOException on failed IO operations
     */
>>>>>>> bd25c9c3
    public final Map<String, ?> toValues() throws IOException {
        return new ValueReader().readObject(reader());
    }

    /**
     * Returns the length of the content in this {@linkplain ResponseBody}
     *
     * @return The length of the content in this {@linkplain ResponseBody}
     */
    public abstract long contentLength();

    /**
     * Returns the {@linkplain ResponseData} for this {@linkplain ResponseBody}
     *
     * @return A reference to the {@linkplain ResponseData} for this {@linkplain ResponseBody}
     * @throws IOException on failed IO operations
     */
    public abstract ResponseData data() throws IOException;

    @Override
    public String toString() {
        return String.format("[Response]: %d bytes", contentLength());
    }
}<|MERGE_RESOLUTION|>--- conflicted
+++ resolved
@@ -32,11 +32,7 @@
  */
 @SuppressWarnings({"WeakerAccess", "unused"})
 public abstract class ResponseBody implements Closeable {
-<<<<<<< HEAD
 
-    public abstract ProtocolReader reader();
-
-=======
     /**
      * Returns the {@linkplain ProtocolReader} which is able to read this {@linkplain ResponseBody}
      *
@@ -50,7 +46,6 @@
      * @return A {@linkplain Map} with all the data from this {@linkplain ResponseBody}
      * @throws IOException on failed IO operations
      */
->>>>>>> bd25c9c3
     public final Map<String, ?> toValues() throws IOException {
         return new ValueReader().readObject(reader());
     }
