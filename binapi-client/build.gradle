group 'com.pcloud'
version '1.0-SNAPSHOT'

apply plugin: 'java'

repositories {
    mavenCentral()
}

dependencies {
    compile project(':protocol')
    testCompile group: 'junit', name: 'junit', version: '4.11'
    compile 'com.squareup.okio:okio:1.11.0'
<<<<<<< HEAD

    // https://mvnrepository.com/artifact/org.mockito/mockito-all
    testCompile group: 'org.mockito', name: 'mockito-all', version: '1.10.19'
    testCompile 'org.assertj:assertj-core:2.5.0'

=======
>>>>>>> fec91e11
}
group 'com.pcloud'
version '1.0-SNAPSHOT'

sourceCompatibility = 1.7<|MERGE_RESOLUTION|>--- conflicted
+++ resolved
@@ -11,14 +11,6 @@
     compile project(':protocol')
     testCompile group: 'junit', name: 'junit', version: '4.11'
     compile 'com.squareup.okio:okio:1.11.0'
-<<<<<<< HEAD
-
-    // https://mvnrepository.com/artifact/org.mockito/mockito-all
-    testCompile group: 'org.mockito', name: 'mockito-all', version: '1.10.19'
-    testCompile 'org.assertj:assertj-core:2.5.0'
-
-=======
->>>>>>> fec91e11
 }
 group 'com.pcloud'
 version '1.0-SNAPSHOT'
